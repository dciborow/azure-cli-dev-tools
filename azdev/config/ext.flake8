[flake8]
max-line-length = 120
max-complexity = 10
ignore =
<<<<<<< HEAD
    # line too long, it is covered by pylint
    E501,
    # bare except, bad practice, to be removed in the future
    E722,
    # imported but unused, too many violations, to be removed in the future
    F401,
    # redefinition of unused, to be removed in the future
    F811,
    # code flow is too complex, too many violations, to be removed in the future
    C901,
    # line break after binary operator effect on readability is subjective
    W504
=======
    E501,  # line too long, it is covered by pylint
    E722,  # bare except, bad practice, to be removed in the future
    F401,  # imported but unused, too many violations, to be removed in the future
    F811,  # redefinition of unused, to be removed in the future
    C901   # code flow is too complex, too many violations, to be removed in the future
    W503   # line break before binary operator
    W504   # line break after binary operator effect on readability is subjective
>>>>>>> 204a12b3
exclude = 
    */vendored_sdks
    docs
    scripts<|MERGE_RESOLUTION|>--- conflicted
+++ resolved
@@ -2,7 +2,6 @@
 max-line-length = 120
 max-complexity = 10
 ignore =
-<<<<<<< HEAD
     # line too long, it is covered by pylint
     E501,
     # bare except, bad practice, to be removed in the future
@@ -13,17 +12,10 @@
     F811,
     # code flow is too complex, too many violations, to be removed in the future
     C901,
+    # line break before binary operator
+    W503,
     # line break after binary operator effect on readability is subjective
     W504
-=======
-    E501,  # line too long, it is covered by pylint
-    E722,  # bare except, bad practice, to be removed in the future
-    F401,  # imported but unused, too many violations, to be removed in the future
-    F811,  # redefinition of unused, to be removed in the future
-    C901   # code flow is too complex, too many violations, to be removed in the future
-    W503   # line break before binary operator
-    W504   # line break after binary operator effect on readability is subjective
->>>>>>> 204a12b3
 exclude = 
     */vendored_sdks
     docs
